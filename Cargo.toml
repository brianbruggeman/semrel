[package]
name = "semrel"
version = "0.8.24"
edition = "2021"

[dependencies]
anyhow = "1.0.97"
cargo_toml = "0.22.1"
chrono = "0.4.40"
dirs = "6.0.0"
dotenvy = "0.15.7"
num-traits = "0.2.19"
<<<<<<< HEAD
once_cell = "1.21.0"
package-json = "0.4.0"
=======
once_cell = "1.20.3"
package-json = "0.5.0"
>>>>>>> e57c3b72
thiserror = "2.0.12"
tracing = "0.1.41"

[dependencies.clap]
version = "4.5.31"
features = ["derive", "env"]

[dependencies.git2]
version = "0.20.0"
default-features = false

[dependencies.pest]
version = "2.7.15"
features = ["pretty-print"]

[dependencies.pest_derive]
version = "2.7.15"
features = ["grammar-extras"]

[dependencies.serde]
version = "1.0.219"
features = ["derive"]

[dependencies.serde_json]
version = "1.0.140"
features = ["preserve_order"]

[dependencies.toml]
version = "0.8.20"
features = ["preserve_order"]

[dependencies.tracing-subscriber]
version = "0.3.18"
features = ["env-filter", "serde", "serde_json", "json"]

[dependencies.xdg]
version = "2.5.2"
features = ["serde"]

[dev-dependencies]
rstest = "0.25.0"
tempfile = "3.18.0"
textwrap = "0.16.1"<|MERGE_RESOLUTION|>--- conflicted
+++ resolved
@@ -10,13 +10,8 @@
 dirs = "6.0.0"
 dotenvy = "0.15.7"
 num-traits = "0.2.19"
-<<<<<<< HEAD
 once_cell = "1.21.0"
-package-json = "0.4.0"
-=======
-once_cell = "1.20.3"
 package-json = "0.5.0"
->>>>>>> e57c3b72
 thiserror = "2.0.12"
 tracing = "0.1.41"
 
